--- conflicted
+++ resolved
@@ -36,8 +36,11 @@
         }
     }
     
-<<<<<<< HEAD
-Replace `YOUR_SALESFORCE_USERNAME`, `YOUR_SALESFORCE_PASSWORD`, and `YOUR_SALESFORCE_SECURITY_TOKEN` with your Salesforce credentials.
-=======
-Replace `SALESFORCE_ACCESS_TOKEN`, `SALESFORCE_INSTANCE_URL` with your oAuth Salesforce credentials.
->>>>>>> 2e157c38
+
+
+**Note on Salesforce Authentication Methods**
+
+This server supports two authentication methods:
+
+- **OAuth (Recommended):** Set `SALESFORCE_ACCESS_TOKEN` and `SALESFORCE_INSTANCE_URL` as environment variables. 
+- **Username/Password (Legacy):** If `SALESFORCE_ACCESS_TOKEN` and `SALESFORCE_INSTANCE_URL` are not set, the server will fall back to using `SALESFORCE_USERNAME`, `SALESFORCE_PASSWORD`, and `SALESFORCE_SECURITY_TOKEN`. 